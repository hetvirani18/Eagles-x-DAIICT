import React, { useState } from 'react';
import './App.css';
import MapComponent from './components/MapComponent';
import SearchComponent from './components/SearchComponent';
import LocationDetails from './components/LocationDetails';
import { Card, CardHeader, CardTitle } from './components/ui/card';
import { Button } from './components/ui/button';
import { Separator } from './components/ui/separator';
import { Badge } from './components/ui/badge';
import { Layers, Info, Star, Zap, Factory, Droplets } from 'lucide-react';

function App() {
  const [searchLocation, setSearchLocation] = useState(null);
  const [selectedLocation, setSelectedLocation] = useState(null);
  const [showInfo, setShowInfo] = useState(false);

  const handleLocationSelect = (location, locationData, locationType) => {
    setSearchLocation(location);
    
    // If the nearest location is an optimal location, also select it for details
    if (locationType === 'optimal' && locationData) {
      setSelectedLocation(locationData);
    }
  };

  const handleOptimalLocationSelect = (location) => {
    setSelectedLocation(location);
  };

  const clearSearch = () => {
    setSearchLocation(null);
    setSelectedLocation(null);
  };

  return (
<<<<<<< HEAD
    <div className="min-h-screen bg-background flex flex-col">
      {/* Header */}
      <header className="bg-card border-b border-border shadow-sm">
        <div className="px-4 sm:px-6 lg:px-8">
          <div className="flex items-center justify-center h-16 relative">
            {/* Logo and Title - Centered */}
            <div className="flex items-center gap-3">
              <div className="bg-primary p-2 rounded-lg">
                <Droplets className="w-6 h-6 text-primary-foreground" />
              </div>
              <div className="text-center">
                <h1 className="text-xl font-bold text-foreground">
                  Green Hydrogen Infrastructure Mapping & Optimization
                </h1>
                <p className="text-sm text-muted-foreground hidden sm:block">
                  Advanced Location Intelligence for H₂ Plant Development
                </p>
              </div>
            </div>

            {/* Mobile Menu Button - Positioned absolutely on the right */}
            <Button
              variant="ghost"
              size="sm"
              className="lg:hidden absolute right-4"
              onClick={() => setMobileMenuOpen(!mobileMenuOpen)}
            >
              {mobileMenuOpen ? <X className="w-5 h-5" /> : <Menu className="w-5 h-5" />}
            </Button>

            {/* Desktop Actions - Positioned absolutely on the right */}
            <div className="hidden lg:flex items-center gap-4 absolute right-4 sm:right-6 lg:right-8">
              <Button
                variant="outline"
                size="sm"
                onClick={() => setShowInfo(!showInfo)}
                className="flex items-center gap-2"
              >
                <Info className="w-4 h-4" />
                About
              </Button>
            </div>
          </div>
        </div>

        {/* Mobile Menu */}
        {mobileMenuOpen && (
          <div className="lg:hidden border-t border-border bg-card">
            <div className="px-4 py-4">
              <Button
                variant="ghost"
                size="sm"
                onClick={() => setShowInfo(!showInfo)}
                className="flex items-center gap-2 w-full justify-start"
              >
                <Info className="w-4 h-4" />
                About
              </Button>
            </div>
          </div>
        )}
=======
    <div className="min-h-screen bg-coconut">
      {/* Minimalist centered header */}
      <header className="w-full py-8 bg-mocha">
        <h1 className="text-center text-4xl font-bold text-coconut flex items-center justify-center gap-3 tracking-wide">
          <Droplets className="w-9 h-9" />
          Green Hydrogen Infrastructure Mapping
          <Factory className="w-9 h-9" />
        </h1>
        <p className="text-center text-coconut/80 mt-2 text-lg font-medium">
          Advanced Location Intelligence for H₂ Plant Development
        </p>
>>>>>>> 2446ce60
      </header>

      <div className="max-w-7xl mx-auto px-4 sm:px-6 lg:px-8 py-6">
        <div className="grid grid-cols-1 lg:grid-cols-4 gap-6 h-[calc(100vh-140px)]">
          
          {/* Left Sidebar */}
          <div className="lg:col-span-1 space-y-4">
            {/* Search */}
            <Card className="border-mocha bg-card">
              <CardHeader className="pb-4 border-b border-mocha/20">
                <CardTitle className="text-lg text-mocha">Search Location</CardTitle>
              </CardHeader>
              <div className="px-6 pb-6">
                <SearchComponent 
                  onLocationSelect={handleLocationSelect}
                  onClear={clearSearch}
                />
              </div>
            </Card>

            {/* Map Legend */}
            <Card className="border-mocha bg-card">
              <CardHeader className="pb-4 border-b border-mocha/20">
                <CardTitle className="flex items-center gap-2 text-lg text-mocha">
                  <Layers className="w-5 h-5" />
                  Map Legend
                </CardTitle>
              </CardHeader>
              <div className="px-6 pb-6 space-y-3">
                <div className="flex items-center gap-3">
                  <div className="w-6 h-6 rounded-full bg-green-600 flex items-center justify-center text-white text-xs">⭐</div>
                  <span className="text-sm text-mocha">Optimal Locations</span>
                </div>
                <div className="flex items-center gap-3">
                  <div className="w-6 h-6 rounded-full bg-amber-500 flex items-center justify-center text-white text-xs">⚡</div>
                  <span className="text-sm text-mocha">Energy Sources</span>
                </div>
                <div className="flex items-center gap-3">
                  <div className="w-6 h-6 rounded-full bg-red-600 flex items-center justify-center text-white text-xs">🏭</div>
                  <span className="text-sm text-mocha">Industrial Demand</span>
                </div>
                <div className="flex items-center gap-3">
                  <div className="w-6 h-6 rounded-full bg-blue-500 flex items-center justify-center text-white text-xs">💧</div>
                  <span className="text-sm text-mocha">Water Sources</span>
                </div>
              </div>
            </Card>

            {/* Info Panel */}
            {showInfo && (
              <Card className="border-mocha bg-card">
                <CardHeader className="pb-4 border-b border-mocha/20">
                  <CardTitle className="flex items-center gap-2 text-lg text-mocha">
                    <Info className="w-5 h-5" />
                    How H₂-Optimize Works
                  </CardTitle>
                </CardHeader>
                <div className="px-6 pb-6 space-y-3 text-sm text-mocha/70">
                  <div className="space-y-2">
                    <p className="font-medium text-mocha">1. Smart Algorithm</p>
                    <p>Uses weighted overlay analysis to score locations based on proximity to energy sources, industrial demand, and water availability.</p>
                  </div>
                  <Separator className="bg-mocha/20" />
                  <div className="space-y-2">
                    <p className="font-medium text-mocha">2. Click & Explore</p>
                    <p>Click on any ⭐ optimal location to see detailed analysis including cost projections and infrastructure proximity.</p>
                  </div>
                  <Separator className="bg-mocha/20" />
                  <div className="space-y-2">
                    <p className="font-medium text-mocha">3. Data-Driven Decisions</p>
                    <p>Get investment-grade insights for green hydrogen plant placement in Gujarat.</p>
                  </div>
                </div>
              </Card>
            )}
          </div>

          {/* Map */}
          <div className="lg:col-span-2">
            <Card className="h-full border-mocha bg-card">
              <div className="h-full p-6">
                <MapComponent 
                  searchLocation={searchLocation}
                  selectedLocation={selectedLocation}
                  onLocationSelect={handleOptimalLocationSelect}
                />
              </div>
            </Card>
          </div>

          {/* Right Sidebar - Location Details */}
          <div className="lg:col-span-1">
            {selectedLocation ? (
              <LocationDetails 
                location={selectedLocation}
                onClose={() => setSelectedLocation(null)}
              />
            ) : (
              <Card className="h-fit border-mocha bg-card">
                <CardHeader className="border-b border-mocha/20">
                  <CardTitle className="text-mocha">Location Analysis</CardTitle>
                </CardHeader>
                <div className="px-6 pb-6">
                  <div className="text-center py-8 space-y-4">
                    <div className="w-16 h-16 mx-auto bg-coconut border-2 border-mocha/20 rounded-full flex items-center justify-center">
                      <Star className="w-8 h-8 text-mocha/40" />
                    </div>
                    <div className="space-y-2">
                      <p className="font-medium text-mocha">Select an Optimal Location</p>
                      <p className="text-sm text-mocha/70">Click on any ⭐ marker to view detailed analysis and investment recommendations</p>
                    </div>
                  </div>
                </div>
              </Card>
            )}
          </div>
        </div>
      </div>
    </div>
  );
}

export default App;<|MERGE_RESOLUTION|>--- conflicted
+++ resolved
@@ -7,12 +7,13 @@
 import { Button } from './components/ui/button';
 import { Separator } from './components/ui/separator';
 import { Badge } from './components/ui/badge';
-import { Layers, Info, Star, Zap, Factory, Droplets } from 'lucide-react';
+import { Layers, Info, Star, Zap, Factory, Droplets, Menu, X } from 'lucide-react';
 
 function App() {
   const [searchLocation, setSearchLocation] = useState(null);
   const [selectedLocation, setSelectedLocation] = useState(null);
   const [showInfo, setShowInfo] = useState(false);
+  const [mobileMenuOpen, setMobileMenuOpen] = useState(false);
 
   const handleLocationSelect = (location, locationData, locationType) => {
     setSearchLocation(location);
@@ -33,81 +34,59 @@
   };
 
   return (
-<<<<<<< HEAD
-    <div className="min-h-screen bg-background flex flex-col">
-      {/* Header */}
-      <header className="bg-card border-b border-border shadow-sm">
-        <div className="px-4 sm:px-6 lg:px-8">
-          <div className="flex items-center justify-center h-16 relative">
-            {/* Logo and Title - Centered */}
-            <div className="flex items-center gap-3">
-              <div className="bg-primary p-2 rounded-lg">
-                <Droplets className="w-6 h-6 text-primary-foreground" />
-              </div>
-              <div className="text-center">
-                <h1 className="text-xl font-bold text-foreground">
-                  Green Hydrogen Infrastructure Mapping & Optimization
-                </h1>
-                <p className="text-sm text-muted-foreground hidden sm:block">
-                  Advanced Location Intelligence for H₂ Plant Development
-                </p>
-              </div>
-            </div>
-
-            {/* Mobile Menu Button - Positioned absolutely on the right */}
+    <div className="min-h-screen bg-coconut">
+      {/* Minimalist centered header */}
+      <header className="w-full py-8 bg-mocha">
+        <div className="relative">
+          <h1 className="text-center text-4xl font-bold text-coconut flex items-center justify-center gap-3 tracking-wide">
+            <Droplets className="w-9 h-9" />
+            Green Hydrogen Infrastructure Mapping
+            <Factory className="w-9 h-9" />
+          </h1>
+          <p className="text-center text-coconut/80 mt-2 text-lg font-medium">
+            Advanced Location Intelligence for H₂ Plant Development
+          </p>
+          
+          {/* Mobile Menu Button */}
+          <Button
+            variant="ghost"
+            size="sm"
+            className="lg:hidden absolute top-0 right-4 text-coconut hover:bg-coconut/20"
+            onClick={() => setMobileMenuOpen(!mobileMenuOpen)}
+          >
+            {mobileMenuOpen ? <X className="w-5 h-5" /> : <Menu className="w-5 h-5" />}
+          </Button>
+
+          {/* Desktop Actions */}
+          <div className="hidden lg:flex items-center gap-4 absolute top-0 right-4">
             <Button
-              variant="ghost"
+              variant="outline"
               size="sm"
-              className="lg:hidden absolute right-4"
-              onClick={() => setMobileMenuOpen(!mobileMenuOpen)}
+              onClick={() => setShowInfo(!showInfo)}
+              className="flex items-center gap-2 text-coconut border-coconut hover:bg-coconut/20"
             >
-              {mobileMenuOpen ? <X className="w-5 h-5" /> : <Menu className="w-5 h-5" />}
+              <Info className="w-4 h-4" />
+              About
             </Button>
-
-            {/* Desktop Actions - Positioned absolutely on the right */}
-            <div className="hidden lg:flex items-center gap-4 absolute right-4 sm:right-6 lg:right-8">
+          </div>
+        </div>
+
+        {/* Mobile Menu */}
+        {mobileMenuOpen && (
+          <div className="lg:hidden border-t border-coconut/20 bg-mocha mt-4">
+            <div className="px-4 py-4">
               <Button
-                variant="outline"
+                variant="ghost"
                 size="sm"
                 onClick={() => setShowInfo(!showInfo)}
-                className="flex items-center gap-2"
+                className="flex items-center gap-2 w-full justify-start text-coconut hover:bg-coconut/20"
               >
                 <Info className="w-4 h-4" />
                 About
               </Button>
             </div>
           </div>
-        </div>
-
-        {/* Mobile Menu */}
-        {mobileMenuOpen && (
-          <div className="lg:hidden border-t border-border bg-card">
-            <div className="px-4 py-4">
-              <Button
-                variant="ghost"
-                size="sm"
-                onClick={() => setShowInfo(!showInfo)}
-                className="flex items-center gap-2 w-full justify-start"
-              >
-                <Info className="w-4 h-4" />
-                About
-              </Button>
-            </div>
-          </div>
         )}
-=======
-    <div className="min-h-screen bg-coconut">
-      {/* Minimalist centered header */}
-      <header className="w-full py-8 bg-mocha">
-        <h1 className="text-center text-4xl font-bold text-coconut flex items-center justify-center gap-3 tracking-wide">
-          <Droplets className="w-9 h-9" />
-          Green Hydrogen Infrastructure Mapping
-          <Factory className="w-9 h-9" />
-        </h1>
-        <p className="text-center text-coconut/80 mt-2 text-lg font-medium">
-          Advanced Location Intelligence for H₂ Plant Development
-        </p>
->>>>>>> 2446ce60
       </header>
 
       <div className="max-w-7xl mx-auto px-4 sm:px-6 lg:px-8 py-6">
