--- conflicted
+++ resolved
@@ -1,10 +1,9 @@
-<<<<<<< HEAD
+
 import React, { useState, useEffect, useMemo, useCallback, memo } from 'react';
 import { MapContainer, TileLayer, Marker, Popup, useMap } from 'react-leaflet';
-=======
+
 import React, { useState, useEffect } from 'react';
 import { MapContainer, TileLayer, Marker, Popup, Circle, useMap } from 'react-leaflet';
->>>>>>> a5c773a1
 import L from 'leaflet';
 import 'leaflet/dist/leaflet.css';
 import { Star, Zap, Factory, Droplets, MapPin, Loader } from 'lucide-react';
@@ -93,7 +92,6 @@
   } = useApiData();
   
   const [selectedOptimalLocation, setSelectedOptimalLocation] = useState(null);
-<<<<<<< HEAD
   const [visibleBounds, setVisibleBounds] = useState(null);
   const gujaratCenter = [22.5, 71.5];
 
@@ -106,7 +104,6 @@
   }), []);
 
   const handleOptimalLocationClick = useCallback((location) => {
-=======
   const [resourceRadii, setResourceRadii] = useState({
     energy: null,
     demand: null,
@@ -180,7 +177,6 @@
   };
 
   const handleOptimalLocationClick = (location) => {
->>>>>>> a5c773a1
     setSelectedOptimalLocation(location);
     calculateResourceRadii(location);
     onLocationSelect(location);
