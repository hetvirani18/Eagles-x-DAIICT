<<<<<<< HEAD
import React, { useMemo } from "react";
import { Card, CardContent, CardHeader, CardTitle } from "./ui/card";
import { Badge } from "./ui/badge";
import { Separator } from "./ui/separator";
import { Button } from "./ui/button";
import {
  Star,
  MapPin,
  TrendingUp,
  DollarSign,
  Factory,
  Clock,
  Percent,
  Zap,
  Droplets,
  Route,
} from "lucide-react";
import { toNumber } from "../lib/numeric";
import {
  calculateLocationScore,
  getScoreColor,
  getScoreLabel,
  getRiskLevel,
} from "../lib/scoring";

const LocationDetails = ({
  location,
  onClose,
  onViewFullAnalysis,
  embedded = false,
  resources,
}) => {
=======
import React, { useMemo } from 'react';
import { Card, CardContent, CardHeader, CardTitle } from './ui/card';
import { Badge } from './ui/badge';
import { Separator } from './ui/separator';
import { Star, MapPin, TrendingUp, DollarSign, Factory, Clock, Percent, Zap, Droplets, Route } from 'lucide-react';
import { clamp, toNumber } from "../lib/numeric";

const LocationDetails = ({ location, onClose, embedded = false, resources }) => {
>>>>>>> 55a3e88c
  if (!location) return null;

  const paybackYears = toNumber(
    location?.paybackYears ?? location?.payback_period_years,
    0
  );
  const costPerKg = toNumber(
    location?.costPerKg ?? location?.production_cost_per_kg,
    0
  );
  const annualCapacity = toNumber(
    location?.annualCapacityKg ?? location?.annual_capacity_kg,
    0
  );
  const roiPercent = toNumber(location?.roiPercent ?? location?.roi, 0);

  // Calculate score using shared scoring utility
  const overallScore = calculateLocationScore(location);
  const productionMetrics = location.production_metrics || {
    projected_cost_per_kg: location.projectedCost || 350,
    annual_capacity_mt: location.annualCapacity || 25,
    payback_period_years: location.payback_period_years || "N/A",
    roi_percentage: location.roi_percentage || "N/A",
  };

  const coordinates = location.location
    ? [location.location.latitude, location.location.longitude]
    : location.coordinates || [0, 0];

  // Haversine distance (km)
  const haversineKm = (lat1, lon1, lat2, lon2) => {
    const toRad = (deg) => (deg * Math.PI) / 180;
    const R = 6371; // km
    const dLat = toRad(lat2 - lat1);
    const dLon = toRad(lon2 - lon1);
    const a =
      Math.sin(dLat / 2) * Math.sin(dLat / 2) +
      Math.cos(toRad(lat1)) *
        Math.cos(toRad(lat2)) *
        Math.sin(dLon / 2) *
        Math.sin(dLon / 2);
    const c = 2 * Math.atan2(Math.sqrt(a), Math.sqrt(1 - a));
    return R * c;
  };

  // Compute proximity lists (energy, demand, water, highway, pipeline)
  const proximity = useMemo(() => {
    if (!resources) return null;
    const [lat, lng] = coordinates;

    const mapRouteDistance = (routePoints) => {
      // routePoints: array of { latitude, longitude }
      if (!Array.isArray(routePoints) || routePoints.length === 0)
        return Infinity;
      // Compute min distance from point to each segment endpoint (approx)
      let minD = Infinity;
      for (const pt of routePoints) {
        const d = haversineKm(lat, lng, pt.latitude, pt.longitude);
        if (d < minD) minD = d;
      }
      return minD;
    };

    const fmt = (n) => `${n.toFixed(1)} km away`;

    const energy = (resources.energySources || []).map((s) => ({
      category: "Energy",
      icon: "energy",
      name: s.name,
      capacity: s.capacity_mw ? `${s.capacity_mw} MW` : undefined,
      type: s.type,
      distance: haversineKm(
        lat,
        lng,
        s.location.latitude,
        s.location.longitude
      ),
    }));

    const demand = (resources.demandCenters || []).map((d) => ({
      category: "Demand",
      icon: "demand",
      name: d.name,
      capacity: d.hydrogen_demand_mt_year
        ? `${d.hydrogen_demand_mt_year.toLocaleString()} MT/yr`
        : undefined,
      type: d.type,
      distance: haversineKm(
        lat,
        lng,
        d.location.latitude,
        d.location.longitude
      ),
    }));

    const water = (resources.waterSources || []).map((w) => ({
      category: "Water",
      icon: "water",
      name: w.name,
      capacity: w.capacity_liters_day
        ? `${w.capacity_liters_day.toLocaleString()} L/day`
        : undefined,
      type: w.type,
      distance: haversineKm(
        lat,
        lng,
        w.location.latitude,
        w.location.longitude
      ),
    }));

    const highways = (resources.roadNetworks || []).map((r) => ({
      category: "Highway",
      icon: "highway",
      name: r.name,
      capacity: r.transport_capacity,
      type: r.type,
      distance: mapRouteDistance(r.route),
    }));

    const pipelines = (resources.gasPipelines || []).map((p) => ({
      category: "Pipeline",
      icon: "pipeline",
      name: p.name,
      capacity: p.capacity_mmscmd ? `${p.capacity_mmscmd} MMSCM/d` : undefined,
      type: p.pipeline_type || "Gas/Oil",
      distance: mapRouteDistance(p.route || p.route_points),
    }));

    const sortAsc = (arr) =>
      arr
        .filter((e) => Number.isFinite(e.distance))
        .sort((a, b) => a.distance - b.distance);

    return {
      energy: sortAsc(energy).slice(0, 5),
      demand: sortAsc(demand).slice(0, 5),
      water: sortAsc(water).slice(0, 5),
      highways: sortAsc(highways).slice(0, 5),
      pipelines: sortAsc(pipelines).slice(0, 5),
      fmt,
    };
  }, [resources, coordinates]);

  const CategoryRow = ({ title, icon }) => (
    <div className="flex items-center gap-2 text-sm font-medium text-foreground">
      {icon}
      <span>{title}</span>
    </div>
  );

  const ItemRow = ({ item }) => (
    <div className="flex items-center justify-between py-2">
      <div className="min-w-0">
        <div className="text-sm font-medium text-foreground truncate">
          {item.name}
        </div>
        <div className="text-xs text-muted-foreground truncate">
          {item.type}
          {item.capacity ? ` • ${item.capacity}` : ""}
        </div>
      </div>
      <Badge className="bg-muted text-foreground whitespace-nowrap">
        {proximity.fmt(item.distance)}
      </Badge>
    </div>
  );

  return (
    <>
      {/* Header - only show when not embedded */}
      {!embedded && (
        <CardHeader className="pb-4 border-b border-border">
          <CardTitle className="flex items-center justify-between text-foreground">
            <div className="flex items-center gap-2">
              <Star className="w-5 h-5 fill-yellow-400 text-yellow-400" />
              <span>Optimal Location</span>
            </div>
            <button
              onClick={onClose}
              className="text-muted-foreground hover:text-foreground transition-colors"
            >
              ✕
            </button>
          </CardTitle>
        </CardHeader>
      )}

      <CardContent className="space-y-4">
        {/* Overall Score */}
        <div className="bg-gradient-to-r from-blue-50 to-green-50 p-4 rounded-lg border border-blue-200">
          <div className="flex items-center justify-between mb-2">
            <h3 className="font-semibold text-foreground">Investment Score</h3>
            <Badge className={`${getScoreColor(overallScore)} font-bold`}>
              {overallScore}/300
            </Badge>
          </div>
          <p className="text-sm text-muted-foreground">
            <MapPin className="w-4 h-4 inline mr-1" />
            Coordinates: {coordinates[0]?.toFixed(4) || "N/A"}°,{" "}
            {coordinates[1]?.toFixed(4) || "N/A"}°
          </p>
          <p className="text-xs text-muted-foreground mt-1">
            {getScoreLabel(overallScore)} location for green hydrogen production
          </p>
        </div>

        <Separator className="bg-border" />

        {/* Key Production Metrics */}
        <div className="space-y-3">
          <h3 className="font-semibold text-sm uppercase tracking-wide text-foreground">
            Key Metrics
          </h3>

          <div className="grid grid-cols-2 gap-3">
            <div className="bg-blue-50 p-3 rounded-lg">
              <div className="flex items-center gap-2 mb-1">
                <DollarSign className="w-4 h-4 text-blue-600" />
                <span className="text-xs font-medium text-blue-800">
                  Cost per kg
                </span>
              </div>
              <p className="text-lg font-bold text-blue-900">
                ₹{productionMetrics.projected_cost_per_kg || "N/A"}
              </p>
            </div>

            <div className="bg-green-50 p-3 rounded-lg">
              <div className="flex items-center gap-2 mb-1">
                <Factory className="w-4 h-4 text-green-600" />
                <span className="text-xs font-medium text-green-800">
                  Annual Capacity
                </span>
              </div>
              <p className="text-lg font-bold text-green-900">
                {productionMetrics.annual_capacity_mt?.toLocaleString() ||
                  "N/A"}{" "}
                MT
              </p>
            </div>

            <div className="bg-purple-50 p-3 rounded-lg">
              <div className="flex items-center gap-2 mb-1">
                <Clock className="w-4 h-4 text-purple-600" />
                <span className="text-xs font-medium text-purple-800">
                  Payback Period
                </span>
              </div>
              <p className="text-lg font-bold text-purple-900">
                {productionMetrics.payback_period_years || "N/A"} years
              </p>
            </div>

            <div className="bg-orange-50 p-3 rounded-lg">
              <div className="flex items-center gap-2 mb-1">
                <Percent className="w-4 h-4 text-orange-600" />
                <span className="text-xs font-medium text-orange-800">
                  Expected ROI
                </span>
              </div>
              <p className="text-lg font-bold text-orange-900">
                {productionMetrics.roi_percentage || "N/A"}%
              </p>
            </div>
          </div>
        </div>

        <Separator className="bg-border" />

        {/* Proximity Analysis */}
        {proximity && (
          <div className="space-y-3">
            <h3 className="font-semibold text-sm uppercase tracking-wide text-foreground flex items-center gap-2">
              <Star className="w-4 h-4 text-yellow-500" />
              Proximity Analysis
            </h3>

            {/* Energy Sources */}
            <div className="bg-amber-50 p-3 rounded-lg border border-amber-200">
              <CategoryRow
                title="Energy Sources"
                icon={<Zap className="w-4 h-4 text-amber-600" />}
              />
              <div className="mt-2 divide-y">
                {proximity.energy.length === 0 && (
                  <div className="text-xs text-muted-foreground">
                    No sources nearby
                  </div>
                )}
                {proximity.energy.map((e, i) => (
                  <ItemRow key={`e-${i}`} item={e} />
                ))}
              </div>
            </div>

            {/* Demand Centers */}
            <div className="bg-red-50 p-3 rounded-lg border border-red-200">
              <CategoryRow
                title="Industrial Demand"
                icon={<Factory className="w-4 h-4 text-red-600" />}
              />
              <div className="mt-2 divide-y">
                {proximity.demand.length === 0 && (
                  <div className="text-xs text-muted-foreground">
                    No centers nearby
                  </div>
                )}
                {proximity.demand.map((d, i) => (
                  <ItemRow key={`d-${i}`} item={d} />
                ))}
              </div>
            </div>

            {/* Water Sources */}
            <div className="bg-blue-50 p-3 rounded-lg border border-blue-200">
              <CategoryRow
                title="Water Sources"
                icon={<Droplets className="w-4 h-4 text-blue-600" />}
              />
              <div className="mt-2 divide-y">
                {proximity.water.length === 0 && (
                  <div className="text-xs text-muted-foreground">
                    No sources nearby
                  </div>
                )}
                {proximity.water.map((w, i) => (
                  <ItemRow key={`w-${i}`} item={w} />
                ))}
              </div>
            </div>

            {/* Highways */}
            <div className="bg-emerald-50 p-3 rounded-lg border border-emerald-200">
              <CategoryRow
                title="Nearby Highways"
                icon={<Route className="w-4 h-4 text-emerald-600" />}
              />
              <div className="mt-2 divide-y">
                {proximity.highways.length === 0 && (
                  <div className="text-xs text-muted-foreground">
                    No highways nearby
                  </div>
                )}
                {proximity.highways.map((r, i) => (
                  <ItemRow key={`r-${i}`} item={r} />
                ))}
              </div>
            </div>

            {/* Pipelines */}
            <div className="bg-lime-50 p-3 rounded-lg border border-lime-200">
              <CategoryRow
                title="Pipelines"
                icon={<span className="text-sm">⛽</span>}
              />
              <div className="mt-2 divide-y">
                {proximity.pipelines.length === 0 && (
                  <div className="text-xs text-muted-foreground">
                    No pipelines nearby
                  </div>
                )}
                {proximity.pipelines.map((p, i) => (
                  <ItemRow key={`p-${i}`} item={p} />
                ))}
              </div>
            </div>
          </div>
        )}

  <Separator className="bg-border" />
      </CardContent>
    </>
  );
};

export default LocationDetails;<|MERGE_RESOLUTION|>--- conflicted
+++ resolved
@@ -1,4 +1,3 @@
-<<<<<<< HEAD
 import React, { useMemo } from "react";
 import { Card, CardContent, CardHeader, CardTitle } from "./ui/card";
 import { Badge } from "./ui/badge";
@@ -31,16 +30,6 @@
   embedded = false,
   resources,
 }) => {
-=======
-import React, { useMemo } from 'react';
-import { Card, CardContent, CardHeader, CardTitle } from './ui/card';
-import { Badge } from './ui/badge';
-import { Separator } from './ui/separator';
-import { Star, MapPin, TrendingUp, DollarSign, Factory, Clock, Percent, Zap, Droplets, Route } from 'lucide-react';
-import { clamp, toNumber } from "../lib/numeric";
-
-const LocationDetails = ({ location, onClose, embedded = false, resources }) => {
->>>>>>> 55a3e88c
   if (!location) return null;
 
   const paybackYears = toNumber(
